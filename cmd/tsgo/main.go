--- conflicted
+++ resolved
@@ -18,11 +18,8 @@
 	"github.com/microsoft/typescript-go/internal/core"
 	"github.com/microsoft/typescript-go/internal/diagnostics"
 	"github.com/microsoft/typescript-go/internal/diagnosticwriter"
-<<<<<<< HEAD
 	"github.com/microsoft/typescript-go/internal/program"
-=======
 	"github.com/microsoft/typescript-go/internal/execute"
->>>>>>> 64e76809
 	"github.com/microsoft/typescript-go/internal/scanner"
 	"github.com/microsoft/typescript-go/internal/tspath"
 	"github.com/microsoft/typescript-go/internal/vfs"
@@ -158,26 +155,14 @@
 
 	currentDirectory = tspath.GetDirectoryPath(configFilePath)
 	// !!! is the working directory actually the config path?
-<<<<<<< HEAD
-	host := program.NewCompilerHost(compilerOptions, currentDirectory, fs)
+	host := program.NewCompilerHost(compilerOptions, currentDirectory, fs, defaultLibraryPath)
 
 	parseStart := time.Now()
 	prog := program.NewProgram(program.ProgramOptions{
-		ConfigFilePath:     configFilePath,
-		Options:            compilerOptions,
-		SingleThreaded:     opts.devel.singleThreaded,
-		Host:               host,
-		DefaultLibraryPath: defaultLibraryPath,
-=======
-	host := ts.NewCompilerHost(compilerOptions, currentDirectory, fs, defaultLibraryPath)
-
-	parseStart := time.Now()
-	program := ts.NewProgram(ts.ProgramOptions{
 		ConfigFilePath: configFilePath,
 		Options:        compilerOptions,
 		SingleThreaded: opts.devel.singleThreaded,
 		Host:           host,
->>>>>>> 64e76809
 	})
 	parseTime := time.Since(parseStart)
 
@@ -200,12 +185,7 @@
 
 	var bindTime, checkTime time.Duration
 
-<<<<<<< HEAD
-	diagnostics := prog.GetOptionsDiagnostics()
-	formatOpts := getFormatOpts(host)
-=======
-	diagnostics := program.GetConfigFileParsingDiagnostics()
->>>>>>> 64e76809
+	diagnostics := prog.GetConfigFileParsingDiagnostics()
 	if len(diagnostics) != 0 {
 		printDiagnostics(diagnostics, host, compilerOptions)
 		os.Exit(1)
@@ -223,11 +203,7 @@
 			// !!! the checker already reads noCheck, but do it here just for stats printing for now
 			if compilerOptions.NoCheck.IsFalseOrUnknown() {
 				checkStart := time.Now()
-<<<<<<< HEAD
-				diagnostics = prog.GetSemanticDiagnostics(nil)
-=======
-				diagnostics = slices.Concat(program.GetGlobalDiagnostics(), program.GetSemanticDiagnostics(nil))
->>>>>>> 64e76809
+				diagnostics = slices.Concat(prog.GetGlobalDiagnostics(), prog.GetSemanticDiagnostics(nil))
 				checkTime = time.Since(checkStart)
 			}
 		}
@@ -249,7 +225,7 @@
 	runtime.ReadMemStats(&memStats)
 
 	if !opts.devel.quiet && len(diagnostics) != 0 {
-		printDiagnostics(ts.SortAndDeduplicateDiagnostics(diagnostics), host, compilerOptions)
+		printDiagnostics(program.SortAndDeduplicateDiagnostics(diagnostics), host, compilerOptions)
 	}
 
 	if compilerOptions.ListFiles.IsTrue() {
@@ -325,7 +301,7 @@
 	}
 }
 
-func printDiagnostics(diagnostics []*ast.Diagnostic, host ts.CompilerHost, compilerOptions *core.CompilerOptions) {
+func printDiagnostics(diagnostics []*ast.Diagnostic, host program.CompilerHost, compilerOptions *core.CompilerOptions) {
 	formatOpts := getFormatOpts(host)
 	if compilerOptions.Pretty.IsTrueOrUnknown() {
 		diagnosticwriter.FormatDiagnosticsWithColorAndContext(os.Stdout, diagnostics, formatOpts)
