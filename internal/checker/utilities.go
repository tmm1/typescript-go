--- conflicted
+++ resolved
@@ -1786,14 +1786,9 @@
 }
 
 func canIncludeBindAndCheckDiagnostics(sourceFile *ast.SourceFile, options *core.CompilerOptions) bool {
-<<<<<<< HEAD
 	if sourceFile.CheckJsDirective != nil && !sourceFile.CheckJsDirective.Enabled {
 		return false
 	}
-=======
-	// !!!
-	// if (!!sourceFile.checkJSDirective && sourceFile.checkJSDirective.enabled === false) return false;
->>>>>>> a31f47e3
 
 	if sourceFile.ScriptKind == core.ScriptKindTS || sourceFile.ScriptKind == core.ScriptKindTSX || sourceFile.ScriptKind == core.ScriptKindExternal {
 		return true
@@ -1810,30 +1805,15 @@
 	return isPlainJS || isCheckJS || sourceFile.ScriptKind == core.ScriptKindDeferred
 }
 
-<<<<<<< HEAD
-func isCheckJsEnabledForFile(sourceFile *ast.SourceFile, compilerOptions *core.CompilerOptions) bool {
+func isCheckJSEnabledForFile(sourceFile *ast.SourceFile, compilerOptions *core.CompilerOptions) bool {
 	if sourceFile.CheckJsDirective != nil {
 		return sourceFile.CheckJsDirective.Enabled
 	}
 	return compilerOptions.CheckJs == core.TSTrue
 }
 
-func isPlainJsFile(file *ast.SourceFile, checkJs core.Tristate) bool {
+func isPlainJSFile(file *ast.SourceFile, checkJs core.Tristate) bool {
 	return file != nil && (file.ScriptKind == core.ScriptKindJS || file.ScriptKind == core.ScriptKindJSX) && file.CheckJsDirective == nil && checkJs == core.TSUnknown
-=======
-func isCheckJSEnabledForFile(sourceFile *ast.SourceFile, compilerOptions *core.CompilerOptions) bool {
-	// !!!
-	// if sourceFile.CheckJSDirective != nil {
-	// 	return sourceFile.CheckJSDirective.Enabled
-	// }
-	return compilerOptions.CheckJs == core.TSTrue
-}
-
-func isPlainJSFile(file *ast.SourceFile, checkJs core.Tristate) bool {
-	// !!!
-	// return file != nil && (file.ScriptKind == core.ScriptKindJS || file.ScriptKind == core.ScriptKindJSX) && file.CheckJSDirective == nil && checkJs == core.TSUnknown
-	return file != nil && (file.ScriptKind == core.ScriptKindJS || file.ScriptKind == core.ScriptKindJSX) && checkJs == core.TSUnknown
->>>>>>> a31f47e3
 }
 
 func getEnclosingContainer(node *ast.Node) *ast.Node {
