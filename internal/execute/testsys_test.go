package execute_test

import (
	"fmt"
	"io"
	"maps"
	"slices"
	"strings"

	"github.com/microsoft/typescript-go/internal/bundled"
	"github.com/microsoft/typescript-go/internal/tspath"
	"github.com/microsoft/typescript-go/internal/vfs"
	"github.com/microsoft/typescript-go/internal/vfs/vfstest"
)

type FileMap map[string]string

func newTestSys(fileOrFolderList FileMap, cwd string, args ...string) *testSys {
	if cwd == "" {
		cwd = "/home/src/workspaces/project"
	}
<<<<<<< HEAD
	mapFS := fstest.MapFS{}
	fileList := []string{}
	for name, content := range fileOrFolderList {
		mapFS[strings.TrimPrefix(name, "/")] = &fstest.MapFile{
			Data: []byte(content),
		}
		fileList = append(fileList, name)
	}
	fs := bundled.WrapFS(vfstest.FromMapFS(mapFS, tspath.CaseSensitive))
=======
>>>>>>> fd96154f
	return &testSys{
		fs:                 bundled.WrapFS(vfstest.FromMap(fileOrFolderList, true /*useCaseSensitiveFileNames*/)),
		defaultLibraryPath: bundled.LibPath(),
		cwd:                cwd,
		files:              slices.Collect(maps.Keys(fileOrFolderList)),
		output:             []string{},
		currentWrite:       &strings.Builder{},
	}
}

type testSys struct {
	// todo: original has write to output as a string[] because the separations are needed for baselining
	output             []string
	currentWrite       *strings.Builder
	serializedDiff     map[string]string
	fs                 vfs.FS
	defaultLibraryPath string
	cwd                string
	files              []string
}

func (s *testSys) FS() vfs.FS {
	return s.fs
}

func (s *testSys) DefaultLibraryPath() string {
	return s.defaultLibraryPath
}

func (s *testSys) GetCurrentDirectory() string {
	return s.cwd
}

func (s *testSys) NewLine() string {
	return "\n"
}

func (s *testSys) Writer() io.Writer {
	return s.currentWrite
}

func (s *testSys) EndWrite() {
	// todo: revisit if improving tsc/build/watch unittest baselines
	s.output = append(s.output, s.currentWrite.String())
	s.currentWrite.Reset()
}

func (s *testSys) serializeState(baseline *strings.Builder) {
	s.baselineOutput(baseline)
	s.baselineFSwithDiff(baseline)
	// todo watch
	// this.serializeWatches(baseline);
	// this.timeoutCallbacks.serialize(baseline);
	// this.immediateCallbacks.serialize(baseline);
	// this.pendingInstalls.serialize(baseline);
	// this.service?.baseline();
}

func (s *testSys) baselineOutput(baseline io.Writer) {
	fmt.Fprint(baseline, "\nOutput::\n")
	if len(s.output) == 0 {
		fmt.Fprint(baseline, "No output\n")
	}
	// todo screen clears
	s.baselineOutputs(baseline, 0, len(s.output))
}

func (s *testSys) baselineFSwithDiff(baseline io.Writer) {
	// todo: baselines the entire fs, possibly doesn't correctly diff all cases of emitted files, since emit isn't fully implemented and doesn't always emit the same way as strada
	snap := map[string]string{}

	err := s.FS().WalkDir(s.GetCurrentDirectory(), func(path string, d vfs.DirEntry, e error) error {
		if !s.FS().FileExists(path) {
			return nil
		}

		newContents, ok := s.FS().ReadFile(path)
		if !ok {
			return e
		}
		snap[path] = newContents
		reportFSEntryDiff(baseline, s.serializedDiff[path], newContents, path)

		return nil
	})
	if err != nil {
		panic("walkdir error during diff")
	}
	for path, oldDirContents := range s.serializedDiff {
		if s.FS().FileExists(path) {
			_, ok := s.FS().ReadFile(path)
			if !ok {
				// report deleted
				reportFSEntryDiff(baseline, oldDirContents, "", path)
			}
		}
	}
	s.serializedDiff = snap
	fmt.Fprintln(baseline)
}

func reportFSEntryDiff(baseline io.Writer, oldDirContent string, newDirContent string, path string) {
	// todo handle more cases of fs changes
	if oldDirContent == "" {
		fmt.Fprint(baseline, "//// [", path, "] new file\n", newDirContent, "\n")
	} else if newDirContent == "" {
		fmt.Fprint(baseline, "//// [", path, "] deleted\n")
	} else if newDirContent == oldDirContent {
		fmt.Fprint(baseline, "//// [", path, "] no change\n")
	} else {
		fmt.Fprint(baseline, "//// [", path, "] modified. new content:\n", newDirContent, "\n")
	}
}

func (s *testSys) baselineOutputs(baseline io.Writer, start int, end int) {
	// todo sanitize sys output
	fmt.Fprint(baseline, strings.Join(s.output[start:end], "\n"))
}

type serializeOutputOrder int

const (
	serializeOutputOrderNone   serializeOutputOrder = iota
	serializeOutputOrderBefore serializeOutputOrder = 1
	serializeOutputOrderAfter  serializeOutputOrder = 2
)<|MERGE_RESOLUTION|>--- conflicted
+++ resolved
@@ -19,20 +19,8 @@
 	if cwd == "" {
 		cwd = "/home/src/workspaces/project"
 	}
-<<<<<<< HEAD
-	mapFS := fstest.MapFS{}
-	fileList := []string{}
-	for name, content := range fileOrFolderList {
-		mapFS[strings.TrimPrefix(name, "/")] = &fstest.MapFile{
-			Data: []byte(content),
-		}
-		fileList = append(fileList, name)
-	}
-	fs := bundled.WrapFS(vfstest.FromMapFS(mapFS, tspath.CaseSensitive))
-=======
->>>>>>> fd96154f
 	return &testSys{
-		fs:                 bundled.WrapFS(vfstest.FromMap(fileOrFolderList, true /*useCaseSensitiveFileNames*/)),
+		fs:                 bundled.WrapFS(vfstest.FromMap(fileOrFolderList, tspath.CaseSensitive)),
 		defaultLibraryPath: bundled.LibPath(),
 		cwd:                cwd,
 		files:              slices.Collect(maps.Keys(fileOrFolderList)),
