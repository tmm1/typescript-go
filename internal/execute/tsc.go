package execute

import (
	"fmt"

	"github.com/microsoft/typescript-go/internal/ast"
	"github.com/microsoft/typescript-go/internal/core"
	"github.com/microsoft/typescript-go/internal/diagnostics"
	"github.com/microsoft/typescript-go/internal/program"
	"github.com/microsoft/typescript-go/internal/tsoptions"
	"github.com/microsoft/typescript-go/internal/tspath"
)

type cbType = func(p any) any

func CommandLine(sys System, cb cbType, commandLineArgs []string) ExitStatus {
	parsedCommandLine := tsoptions.ParseCommandLine(commandLineArgs, sys)
	e, watcher := executeCommandLineWorker(sys, cb, parsedCommandLine)
	if watcher == nil {
		return e
	}
	return start(watcher)
}

func executeCommandLineWorker(sys System, cb cbType, commandLine *tsoptions.ParsedCommandLine) (ExitStatus, *watcher) {
	configFileName := ""
	reportDiagnostic := createDiagnosticReporter(sys, commandLine.CompilerOptions().Pretty)
	// if commandLine.Options().Locale != nil

	if len(commandLine.Errors) > 0 {
		for _, e := range commandLine.Errors {
			reportDiagnostic(e)
		}
		return ExitStatusDiagnosticsPresent_OutputsSkipped, nil
	}

	if commandLine.CompilerOptions().Init.IsTrue() {
		return ExitStatusNotImplemented, nil
	}

	if commandLine.CompilerOptions().Version.IsTrue() {
		printVersion(sys)
		return ExitStatusSuccess, nil
	}

	if commandLine.CompilerOptions().Help.IsTrue() || commandLine.CompilerOptions().All.IsTrue() {
		printHelp(sys, commandLine)
		return ExitStatusSuccess, nil
	}

	if commandLine.CompilerOptions().Watch.IsTrue() && commandLine.CompilerOptions().ListFilesOnly.IsTrue() {
		return ExitStatusNotImplemented, nil
	}

	if commandLine.CompilerOptions().Project != "" {
		if len(commandLine.FileNames()) != 0 {
			reportDiagnostic(ast.NewCompilerDiagnostic(diagnostics.Option_project_cannot_be_mixed_with_source_files_on_a_command_line))
			return ExitStatusDiagnosticsPresent_OutputsSkipped, nil
		}

		fileOrDirectory := tspath.NormalizePath(commandLine.CompilerOptions().Project)
		if sys.FS().DirectoryExists(fileOrDirectory) {
			configFileName = tspath.CombinePaths(fileOrDirectory, "tsconfig.json")
			if !sys.FS().FileExists(configFileName) {
				reportDiagnostic(ast.NewCompilerDiagnostic(diagnostics.Cannot_find_a_tsconfig_json_file_at_the_current_directory_Colon_0, configFileName))
				return ExitStatusDiagnosticsPresent_OutputsSkipped, nil
			}
		} else {
			configFileName = fileOrDirectory
			if !sys.FS().FileExists(configFileName) {
				reportDiagnostic(ast.NewCompilerDiagnostic(diagnostics.The_specified_path_does_not_exist_Colon_0, fileOrDirectory))
				return ExitStatusDiagnosticsPresent_OutputsSkipped, nil
			}
		}
	} else if len(commandLine.FileNames()) == 0 {
		searchPath := tspath.NormalizePath(sys.GetCurrentDirectory())
		configFileName = findConfigFile(searchPath, sys.FS().FileExists, "tsconfig.json")
	}

	if configFileName == "" && len(commandLine.FileNames()) == 0 {
		if commandLine.CompilerOptions().ShowConfig.IsTrue() {
			reportDiagnostic(ast.NewCompilerDiagnostic(diagnostics.Cannot_find_a_tsconfig_json_file_at_the_current_directory_Colon_0, tspath.NormalizePath(sys.GetCurrentDirectory())))
		} else {
			printVersion(sys)
			printHelp(sys, commandLine)
		}
		return ExitStatusDiagnosticsPresent_OutputsSkipped, nil
	}

	// !!! convert to options with absolute paths is usually done here, but for ease of implementation, it's done in `tsoptions.ParseCommandLine()`
	compilerOptionsFromCommandLine := commandLine.CompilerOptions()

	if configFileName != "" {
		extendedConfigCache := map[tspath.Path]*tsoptions.ExtendedConfigCacheEntry{}
		configParseResult, errors := getParsedCommandLineOfConfigFile(configFileName, compilerOptionsFromCommandLine, sys, extendedConfigCache)
		if len(errors) != 0 {
			// these are unrecoverable errors--exit to report them as diagnostics
			for _, e := range errors {
				reportDiagnostic(e)
			}
			return ExitStatusDiagnosticsPresent_OutputsGenerated, nil
		}
		if compilerOptionsFromCommandLine.ShowConfig.IsTrue() {
			return ExitStatusNotImplemented, nil
		}
		// updateReportDiagnostic
		if isWatchSet(configParseResult.CompilerOptions()) {
			return ExitStatusSuccess, createWatcher(sys, configParseResult, reportDiagnostic)
		} else if isIncrementalCompilation(configParseResult.CompilerOptions()) {
			return ExitStatusNotImplementedIncremental, nil
		}
		return performCompilation(
			sys,
			cb,
			configParseResult,
			reportDiagnostic,
		), nil
	} else {
		if compilerOptionsFromCommandLine.ShowConfig.IsTrue() {
			return ExitStatusNotImplemented, nil
		}
		// todo update reportDiagnostic
		if isWatchSet(compilerOptionsFromCommandLine) {
			// !!! reportWatchModeWithoutSysSupport
			return ExitStatusSuccess, createWatcher(sys, commandLine, reportDiagnostic)
		} else if isIncrementalCompilation(compilerOptionsFromCommandLine) {
			return ExitStatusNotImplementedIncremental, nil
		}
	}
	return performCompilation(
		sys,
		cb,
		commandLine,
		reportDiagnostic,
	), nil
}

func findConfigFile(searchPath string, fileExists func(string) bool, configName string) string {
	result, ok := tspath.ForEachAncestorDirectory(searchPath, func(ancestor string) (string, bool) {
		fullConfigName := tspath.CombinePaths(ancestor, configName)
		if fileExists(fullConfigName) {
			return fullConfigName, true
		}
		return fullConfigName, false
	})
	if !ok {
		return ""
	}
	return result
}

// Reads the config file and reports errors. Exits if the config file cannot be found
func getParsedCommandLineOfConfigFile(configFileName string, options *core.CompilerOptions, sys System, extendedConfigCache map[tspath.Path]*tsoptions.ExtendedConfigCacheEntry) (*tsoptions.ParsedCommandLine, []*ast.Diagnostic) {
	errors := []*ast.Diagnostic{}
	configFileText, errors := tsoptions.TryReadFile(configFileName, sys.FS().ReadFile, errors)
	if len(errors) > 0 {
		// these are unrecoverable errors--exit to report them as diagnostics
		return nil, errors
	}

	cwd := sys.GetCurrentDirectory()
	tsConfigSourceFile := tsoptions.NewTsconfigSourceFileFromFilePath(configFileName, tspath.ToPath(configFileName, cwd, sys.FS().UseCaseSensitiveFileNames()), configFileText)
	// tsConfigSourceFile.resolvedPath = tsConfigSourceFile.FileName()
	// tsConfigSourceFile.originalFileName = tsConfigSourceFile.FileName()
	return tsoptions.ParseJsonSourceFileConfigFileContent(
		tsConfigSourceFile,
		sys,
		tspath.GetNormalizedAbsolutePath(tspath.GetDirectoryPath(configFileName), cwd),
		options,
		tspath.GetNormalizedAbsolutePath(configFileName, cwd),
		nil,
		nil,
		extendedConfigCache,
	), nil
}

func performCompilation(sys System, cb cbType, config *tsoptions.ParsedCommandLine, reportDiagnostic diagnosticReporter) ExitStatus {
	host := program.NewCompilerHost(config.CompilerOptions(), sys.GetCurrentDirectory(), sys.FS(), sys.DefaultLibraryPath())
	// todo: cache, statistics, tracing
	prog := program.NewProgramFromParsedCommandLine(config, host)

	diagnostics, emitResult, exitStatus := compileAndEmit(sys, prog, reportDiagnostic)
	if exitStatus != ExitStatusSuccess {
		// compile exited early
		return exitStatus
	}

	reportStatistics(sys, prog)
	if cb != nil {
		cb(prog)
	}

	if emitResult.EmitSkipped && diagnostics != nil && len(diagnostics) > 0 {
		return ExitStatusDiagnosticsPresent_OutputsSkipped
	} else if len(diagnostics) > 0 {
		return ExitStatusDiagnosticsPresent_OutputsGenerated
	}
	return ExitStatusSuccess
}

func compileAndEmit(sys System, prog *program.Program, reportDiagnostic diagnosticReporter) ([]*ast.Diagnostic, *program.EmitResult, ExitStatus) {
	// todo: check if third return needed after execute is fully implemented

	options := prog.Options()
	allDiagnostics := prog.GetConfigFileParsingDiagnostics()

	// todo: early exit logic and append diagnostics
	diagnostics := prog.GetSyntacticDiagnostics(nil)
	if len(diagnostics) == 0 {
		diagnostics = append(diagnostics, prog.GetOptionsDiagnostics()...)
		if options.ListFilesOnly.IsFalse() {
			// prog.GetBindDiagnostics(nil)
			diagnostics = append(diagnostics, prog.GetGlobalDiagnostics()...)
		}
	}
	if len(diagnostics) == 0 {
		diagnostics = append(diagnostics, prog.GetSemanticDiagnostics(nil)...)
	}
	// TODO: declaration diagnostics
	if len(diagnostics) == 0 && options.NoEmit == core.TSTrue && (options.Declaration.IsTrue() && options.Composite.IsTrue()) {
		return nil, nil, ExitStatusNotImplemented
		// addRange(allDiagnostics, program.getDeclarationDiagnostics(/*sourceFile*/ undefined, cancellationToken));
	}

	emitResult := &program.EmitResult{EmitSkipped: true, Diagnostics: []*ast.Diagnostic{}}
	if !options.ListFilesOnly.IsTrue() {
		// !!! Emit is not yet fully implemented, will not emit unless `outfile` specified
<<<<<<< HEAD
		emitResult = prog.Emit(&program.EmitOptions{})
=======
		emitResult = program.Emit(compiler.EmitOptions{})
>>>>>>> 7a99cd9d
	}
	diagnostics = append(diagnostics, emitResult.Diagnostics...)

	allDiagnostics = append(allDiagnostics, diagnostics...)
	allDiagnostics = program.SortAndDeduplicateDiagnostics(allDiagnostics)
	for _, diagnostic := range allDiagnostics {
		reportDiagnostic(diagnostic)
	}

	// !!! if (write)
	if sys.Writer() != nil {
		for _, file := range emitResult.EmittedFiles {
			fmt.Fprint(sys.Writer(), "TSFILE: ", tspath.GetNormalizedAbsolutePath(file, sys.GetCurrentDirectory()))
		}
		// todo: listFiles(program, sys.Writer())
	}

	createReportErrorSummary(sys, prog.Options())(allDiagnostics)
	return allDiagnostics, emitResult, ExitStatusSuccess
}

// func isBuildCommand(args []string) bool {
// 	return len(args) > 0 && args[0] == "build"
// }

func isWatchSet(options *core.CompilerOptions) bool {
	return options.Watch.IsTrue()
}

func isIncrementalCompilation(options *core.CompilerOptions) bool {
	return options.Incremental.IsTrue()
}<|MERGE_RESOLUTION|>--- conflicted
+++ resolved
@@ -225,11 +225,7 @@
 	emitResult := &program.EmitResult{EmitSkipped: true, Diagnostics: []*ast.Diagnostic{}}
 	if !options.ListFilesOnly.IsTrue() {
 		// !!! Emit is not yet fully implemented, will not emit unless `outfile` specified
-<<<<<<< HEAD
-		emitResult = prog.Emit(&program.EmitOptions{})
-=======
-		emitResult = program.Emit(compiler.EmitOptions{})
->>>>>>> 7a99cd9d
+		emitResult = prog.Emit(program.EmitOptions{})
 	}
 	diagnostics = append(diagnostics, emitResult.Diagnostics...)
 
