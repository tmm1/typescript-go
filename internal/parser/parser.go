--- conflicted
+++ resolved
@@ -6505,99 +6505,18 @@
 	return pos
 }
 
-<<<<<<< HEAD
-var (
-	tripleSlashXMLCommentStartRegEx = regexp.MustCompile(`(?m)^\/\/\/\s*<(\S+)\s.*?\/>`)
-	singleLinePragmaRegEx           = regexp.MustCompile(`(?m)^\/\/\/?\s*@([^\s:]+)((?:[^\S\r\n]|:).*)?$`)
-)
-
-func extractPragmas(commentRange ast.CommentRange, text string) []ast.Pragma {
-	var matches []string
-	if commentRange.Kind == ast.KindSingleLineCommentTrivia {
-		matches = tripleSlashXMLCommentStartRegEx.FindStringSubmatch(text)
-	}
-	if commentRange.Kind == ast.KindSingleLineCommentTrivia &&
-		len(matches) > 1 {
-		name := strings.ToLower(matches[1])
-		pragmaSpec, ok := getCommentPragmaSpec(name)
-		if !(ok && pragmaSpec.IsTripleSlash()) {
-			return nil
-		}
-
-		pragma := ast.Pragma{
-			Name:      name,
-			Args:      make(map[string]ast.PragmaArgument),
-			ArgsRange: commentRange,
-		}
-		if len(pragmaSpec.Args) > 0 {
-			for _, argSpec := range pragmaSpec.Args {
-				argMatcher := getNamedArgRegEx(argSpec.Name)
-				argMatchIndicies := argMatcher.FindStringSubmatchIndex(text)
-				argMatches := argMatcher.FindStringSubmatch(text)
-				if len(argMatches) < 2 {
-					continue
-				}
-				var value string
-				if argMatches[2] != "" {
-					value = argMatches[2]
-				} else if len(argMatches) > 3 {
-					value = argMatches[3]
-				}
-				if argSpec.CaptureSpan {
-					startPos := commentRange.Pos() + argMatchIndicies[0] + len(argMatches[1]) + 1
-
-					newArg := ast.PragmaArgument{
-						Name:      argSpec.Name,
-						Value:     value,
-						TextRange: core.NewTextRange(startPos, startPos+len(value)),
-					}
-
-					pragma.Args[argSpec.Name] = newArg
-				} else {
-					newArg := ast.PragmaArgument{
-						Value: value,
-					}
-=======
 func skipNonBlanks(text string, pos int) int {
 	for pos < len(text) && (text[pos] != ' ' && text[pos] != '\t' && text[pos] != '\r' && text[pos] != '\n') {
 		pos++
 	}
 	return pos
 }
->>>>>>> a31f47e3
 
 func skipTo(text string, pos int, s string) int {
 	i := strings.Index(text[pos:], s)
 	if i < 0 {
 		return -1
 	}
-<<<<<<< HEAD
-
-	if commentRange.Kind == ast.KindSingleLineCommentTrivia {
-		matches = singleLinePragmaRegEx.FindStringSubmatch(text)
-	}
-	if commentRange.Kind == ast.KindSingleLineCommentTrivia &&
-		len(matches) > 1 &&
-		(matches[1] == "ts-nocheck" || matches[1] == "ts-check") {
-		return []ast.Pragma{
-			{
-				Name:      matches[1],
-				Args:      make(map[string]ast.PragmaArgument),
-				ArgsRange: commentRange,
-			},
-		}
-	}
-
-	// if (range.kind === SyntaxKind.MultiLineCommentTrivia) {
-	//     const multiLinePragmaRegEx = /@(\S+)(\s+(?:\S.*)?)?$/gm; // Defined inline since it uses the "g" flag, which keeps a persistent index (for iterating)
-	//     let multiLineMatch: RegExpExecArray | null; // eslint-disable-line no-restricted-syntax
-	//     while (multiLineMatch = multiLinePragmaRegEx.exec(text)) {
-	//         addPragmaForMatch(pragmas, range, PragmaKindFlags.MultiLine, multiLineMatch);
-	//     }
-	// }
-
-	return nil
-=======
 	return pos + i
 }
 
@@ -6626,7 +6545,6 @@
 		return "", false
 	}
 	return text[start:pos], true
->>>>>>> a31f47e3
 }
 
 func processPragmasIntoFields(context *ast.SourceFile /* !!! reportDiagnostic func(*ast.Diagnostic)*/) {
@@ -6675,22 +6593,18 @@
 				// reportDiagnostic(argMap.Pos, argMap.End-argMap.Pos, "Invalid reference directive syntax")
 			}
 		case "ts-check", "ts-nocheck":
-<<<<<<< HEAD
 			// _last_ of either nocheck or check in a file is the "winner"
 			for _, directive := range context.Pragmas {
-				if context.CheckJsDirective == nil || directive.ArgsRange.Pos() > context.CheckJsDirective.Range.Pos() {
+				if context.CheckJsDirective == nil || directive.TextRange.Pos() > context.CheckJsDirective.Range.Pos() {
 					context.CheckJsDirective = &ast.CheckJsDirective{
 						Enabled: directive.Name == "ts-check",
-						Range:   directive.ArgsRange,
+						Range:   directive.CommentRange,
 					}
 				}
 			}
 
-=======
-			// !!!
 		case "jsx", "jsxfrag", "jsximportsource", "jsxruntime":
 			// !!!
->>>>>>> a31f47e3
 		default:
 			panic("Unhandled pragma kind: " + pragma.Name)
 		}
